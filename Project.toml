--- conflicted
+++ resolved
@@ -30,13 +30,8 @@
 ModelingToolkit = "5.14.0"
 OrderedCollections = "1.4"
 SciMLBase = "1.8.3"
-<<<<<<< HEAD
-SymbolicUtils = "0.10.1, 0.11"
+SymbolicUtils = "0.10.1, 0.11, 0.12"
 Symbolics = "0.1.14, 1"
-=======
-SymbolicUtils = "0.10.1, 0.11, 0.12"
-Symbolics = "0.1.14"
->>>>>>> 0d374daf
 TupleTools = "1.2.0"
 julia = "1.5"
 
