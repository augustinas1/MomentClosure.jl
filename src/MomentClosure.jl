module MomentClosure

using Catalyst
import Catalyst: species, params, reactions, speciesmap, paramsmap, numspecies,
<<<<<<< HEAD
				 numreactions, numparams, substoichmat, prodstoichmat, netstoichmat,
				 ReactionSystem

using ModelingToolkit
using Symbolics: value, var_from_nested_derivative, map_subscripts, hessian, gradient
import Symbolics: degree
=======
				 numreactions, numparams, netstoichmat, get_iv, get_ps
using Catalyst: get_eqs, get_states, substoichmat, prodstoichmat

using Symbolics: value, var_from_nested_derivative, map_subscripts, setmetadata,
				 scalarize
>>>>>>> 3a195a9d

using SciMLBase, SciMLBase.EnsembleAnalysis
using DiffEqJump
using Random
using Distributions: Geometric

# TODO: remove unnecessary imports for SymbolicUtils
using SymbolicUtils.Rewriters: Chain, PassThrough, Prewalk, Fixpoint
using SymbolicUtils: Symbolic, Term, Real, expand, simplify, operation,
					 arguments, @rule, @acrule, isnotflat, flatten_term,
					 istree, FnType

using DataStructures: OrderedSet, OrderedDict
using TupleTools: sort
using Combinatorics
using Cumulants
using Latexify

using DocStringExtensions

export generate_central_moment_eqs, generate_raw_moment_eqs, bernoulli_moment_eqs,
       propensities, ReactionSystemMod, species, params, speciesmap, paramsmap,
	   numspecies, numreactions, numparams, netstoichmat,
       moment_closure, deterministic_IC, JumpProblem,
	   get_raw_moments, get_central_moments, get_cumulants, get_moments_FSP,
	   linear_mapping_approximation

# needed for ReactionSystemMod definition
export @parameters, @variables

include("reaction_systems.jl")
include("moment_equations.jl")
include("symbolic.jl")
include("moment_convert.jl")
include("stochastic_stoichiometry.jl")
include("central_moment_equations.jl")
include("central_moment_equations_SDE.jl")
include("raw_moment_equations.jl")
include("raw_moment_equations_SDE.jl")
include("raw_moment_equations_JumpDiff.jl")
include("closure_methods/closure.jl")
include("bernoulli.jl")
include("utils.jl")
include("closure_methods/zero_closure.jl")
include("closure_methods/normal_closure.jl")
include("closure_methods/log_normal_closure.jl")
include("closure_methods/poisson_closure.jl")
include("closure_methods/gamma_closure.jl")
include("closure_methods/derivative_matching.jl")
include("closure_methods/conditional_gaussian.jl")
include("closure_methods/conditional_derivative_matching.jl")
include("closure_methods/linear_mapping_approximation.jl")
include("stochastic_simulation.jl")

end<|MERGE_RESOLUTION|>--- conflicted
+++ resolved
@@ -2,20 +2,12 @@
 
 using Catalyst
 import Catalyst: species, params, reactions, speciesmap, paramsmap, numspecies,
-<<<<<<< HEAD
 				 numreactions, numparams, substoichmat, prodstoichmat, netstoichmat,
-				 ReactionSystem
+				 ReactionSystem, get_eqs, get_states, get_iv, get_ps
 
 using ModelingToolkit
-using Symbolics: value, var_from_nested_derivative, map_subscripts, hessian, gradient
+using Symbolics: value, var_from_nested_derivative, map_subscripts, hessian, gradient, setmetadata, scalarize
 import Symbolics: degree
-=======
-				 numreactions, numparams, netstoichmat, get_iv, get_ps
-using Catalyst: get_eqs, get_states, substoichmat, prodstoichmat
-
-using Symbolics: value, var_from_nested_derivative, map_subscripts, setmetadata,
-				 scalarize
->>>>>>> 3a195a9d
 
 using SciMLBase, SciMLBase.EnsembleAnalysis
 using DiffEqJump
