function close_eqs(sys::MomentEquations, closure_exp::OrderedDict,
                   closure::OrderedDict, polynorm::Bool)

    # TODO: improve performance
    closure_exp = OrderedDict(value(k) => value(v) for (k,v) in pairs(closure_exp))
    closure = OrderedDict(value(k) => value(v) for (k,v) in pairs(closure))
    
    closed_eqs = Equation[]
    for eq in sys.odes.eqs

        closed_rhs = substitute(eq.rhs, closure_exp)
        # apply binomial expansion on the expressions
        if polynorm # depending on the functional form
            closed_rhs = expand(closed_rhs)
        else
            closed_rhs = expand_expr(closed_rhs)
        end
        push!(closed_eqs, Equation(eq.lhs, closed_rhs))
    end

    iv = get_iv(sys.odes)
    ps = get_ps(sys.odes)

    vars = sys.odes.states[1:(length(sys.iter_1)+length(sys.iter_m))]

<<<<<<< HEAD
    odes = ODESystem(closed_eqs, iv, vars, ps, name = Symbol(String(sys.odes.name)[1:end-5], :_CLOSED))
=======
    odename = Symbol(nameof(sys), "_closed")
    odes = ODESystem(closed_eqs, iv, vars, ps; name=odename)
>>>>>>> 3a195a9d

    ClosedMomentEquations(odes, closure, sys)

end

"""
    moment_closure(sys::MomentEquations, closure::String, binary_vars::Array{Int,1}=Int[])

Given `MomentEquations`, apply the specified moment closure approximation and return
the [`ClosedMomentEquations`](@ref).

The supported `closure` options are:
- [`"zero"`](@ref zero_closure)
- [`"normal"`](@ref normal_closure)
- [`"log-normal"`](@ref log-normal_closure)
- [`"poisson"`](@ref poisson_closure)
- [`"gamma"`](@ref gamma_closure)
- [`"derivative matching"`](@ref derivative_matching)
- [`"conditional gaussian"`](@ref conditional_gaussian_closure)
- [`"conditional derivative matching"`](@ref conditional_derivative_matching)

# Notes
- `binary_vars` *must* be specified for conditional closures as an array of indices of all species
  (as in [`speciesmap`](@ref)) which molecule number is a Bernoulli variable. Although not necessary
  for other closures, specifying `binary_vars` is recommended as the properties of Bernoulli variables
  will be used to remove the redundant moment equations and simplify the expressions, which can
  significantly improve numerical stability.
"""
function moment_closure(sys::MomentEquations, closure::String, binary_vars::Array{Int,1}=Int[])

    if closure == "zero"
        zero_closure(sys, binary_vars)
    elseif closure == "normal"
        normal_closure(sys, binary_vars)
    elseif closure == "log-normal"
        log_normal_closure(sys, binary_vars)
    elseif closure == "poisson"
        poisson_closure(sys, binary_vars)
    elseif closure == "gamma"
        gamma_closure(sys, binary_vars)
    elseif closure == "derivative matching"
        derivative_matching(sys, binary_vars)
    elseif closure == "conditional gaussian"
        conditional_gaussian_closure(sys, binary_vars)
    elseif closure == "conditional derivative matching"
        conditional_derivative_matching(sys, binary_vars)
    else
        error(closure*" closure does not exist")
    end

end
<|MERGE_RESOLUTION|>--- conflicted
+++ resolved
@@ -1,82 +1,78 @@
-function close_eqs(sys::MomentEquations, closure_exp::OrderedDict,
-                   closure::OrderedDict, polynorm::Bool)
-
-    # TODO: improve performance
-    closure_exp = OrderedDict(value(k) => value(v) for (k,v) in pairs(closure_exp))
-    closure = OrderedDict(value(k) => value(v) for (k,v) in pairs(closure))
-    
-    closed_eqs = Equation[]
-    for eq in sys.odes.eqs
-
-        closed_rhs = substitute(eq.rhs, closure_exp)
-        # apply binomial expansion on the expressions
-        if polynorm # depending on the functional form
-            closed_rhs = expand(closed_rhs)
-        else
-            closed_rhs = expand_expr(closed_rhs)
-        end
-        push!(closed_eqs, Equation(eq.lhs, closed_rhs))
-    end
-
-    iv = get_iv(sys.odes)
-    ps = get_ps(sys.odes)
-
-    vars = sys.odes.states[1:(length(sys.iter_1)+length(sys.iter_m))]
-
-<<<<<<< HEAD
-    odes = ODESystem(closed_eqs, iv, vars, ps, name = Symbol(String(sys.odes.name)[1:end-5], :_CLOSED))
-=======
-    odename = Symbol(nameof(sys), "_closed")
-    odes = ODESystem(closed_eqs, iv, vars, ps; name=odename)
->>>>>>> 3a195a9d
-
-    ClosedMomentEquations(odes, closure, sys)
-
-end
-
-"""
-    moment_closure(sys::MomentEquations, closure::String, binary_vars::Array{Int,1}=Int[])
-
-Given `MomentEquations`, apply the specified moment closure approximation and return
-the [`ClosedMomentEquations`](@ref).
-
-The supported `closure` options are:
-- [`"zero"`](@ref zero_closure)
-- [`"normal"`](@ref normal_closure)
-- [`"log-normal"`](@ref log-normal_closure)
-- [`"poisson"`](@ref poisson_closure)
-- [`"gamma"`](@ref gamma_closure)
-- [`"derivative matching"`](@ref derivative_matching)
-- [`"conditional gaussian"`](@ref conditional_gaussian_closure)
-- [`"conditional derivative matching"`](@ref conditional_derivative_matching)
-
-# Notes
-- `binary_vars` *must* be specified for conditional closures as an array of indices of all species
-  (as in [`speciesmap`](@ref)) which molecule number is a Bernoulli variable. Although not necessary
-  for other closures, specifying `binary_vars` is recommended as the properties of Bernoulli variables
-  will be used to remove the redundant moment equations and simplify the expressions, which can
-  significantly improve numerical stability.
-"""
-function moment_closure(sys::MomentEquations, closure::String, binary_vars::Array{Int,1}=Int[])
-
-    if closure == "zero"
-        zero_closure(sys, binary_vars)
-    elseif closure == "normal"
-        normal_closure(sys, binary_vars)
-    elseif closure == "log-normal"
-        log_normal_closure(sys, binary_vars)
-    elseif closure == "poisson"
-        poisson_closure(sys, binary_vars)
-    elseif closure == "gamma"
-        gamma_closure(sys, binary_vars)
-    elseif closure == "derivative matching"
-        derivative_matching(sys, binary_vars)
-    elseif closure == "conditional gaussian"
-        conditional_gaussian_closure(sys, binary_vars)
-    elseif closure == "conditional derivative matching"
-        conditional_derivative_matching(sys, binary_vars)
-    else
-        error(closure*" closure does not exist")
-    end
-
-end
+function close_eqs(sys::MomentEquations, closure_exp::OrderedDict,
+                   closure::OrderedDict, polynorm::Bool)
+
+    # TODO: improve performance
+    closure_exp = OrderedDict(value(k) => value(v) for (k,v) in pairs(closure_exp))
+    closure = OrderedDict(value(k) => value(v) for (k,v) in pairs(closure))
+    
+    closed_eqs = Equation[]
+    for eq in sys.odes.eqs
+
+        closed_rhs = substitute(eq.rhs, closure_exp)
+        # apply binomial expansion on the expressions
+        if polynorm # depending on the functional form
+            closed_rhs = expand(closed_rhs)
+        else
+            closed_rhs = expand_expr(closed_rhs)
+        end
+        push!(closed_eqs, Equation(eq.lhs, closed_rhs))
+    end
+
+    iv = get_iv(sys.odes)
+    ps = get_ps(sys.odes)
+
+    vars = sys.odes.states[1:(length(sys.iter_1)+length(sys.iter_m))]
+
+    odename = Symbol(nameof(sys), "_closed")
+    odes = ODESystem(closed_eqs, iv, vars, ps; name=odename)
+
+    ClosedMomentEquations(odes, closure, sys)
+
+end
+
+"""
+    moment_closure(sys::MomentEquations, closure::String, binary_vars::Array{Int,1}=Int[])
+
+Given `MomentEquations`, apply the specified moment closure approximation and return
+the [`ClosedMomentEquations`](@ref).
+
+The supported `closure` options are:
+- [`"zero"`](@ref zero_closure)
+- [`"normal"`](@ref normal_closure)
+- [`"log-normal"`](@ref log-normal_closure)
+- [`"poisson"`](@ref poisson_closure)
+- [`"gamma"`](@ref gamma_closure)
+- [`"derivative matching"`](@ref derivative_matching)
+- [`"conditional gaussian"`](@ref conditional_gaussian_closure)
+- [`"conditional derivative matching"`](@ref conditional_derivative_matching)
+
+# Notes
+- `binary_vars` *must* be specified for conditional closures as an array of indices of all species
+  (as in [`speciesmap`](@ref)) which molecule number is a Bernoulli variable. Although not necessary
+  for other closures, specifying `binary_vars` is recommended as the properties of Bernoulli variables
+  will be used to remove the redundant moment equations and simplify the expressions, which can
+  significantly improve numerical stability.
+"""
+function moment_closure(sys::MomentEquations, closure::String, binary_vars::Array{Int,1}=Int[])
+
+    if closure == "zero"
+        zero_closure(sys, binary_vars)
+    elseif closure == "normal"
+        normal_closure(sys, binary_vars)
+    elseif closure == "log-normal"
+        log_normal_closure(sys, binary_vars)
+    elseif closure == "poisson"
+        poisson_closure(sys, binary_vars)
+    elseif closure == "gamma"
+        gamma_closure(sys, binary_vars)
+    elseif closure == "derivative matching"
+        derivative_matching(sys, binary_vars)
+    elseif closure == "conditional gaussian"
+        conditional_gaussian_closure(sys, binary_vars)
+    elseif closure == "conditional derivative matching"
+        conditional_derivative_matching(sys, binary_vars)
+    else
+        error(closure*" closure does not exist")
+    end
+
+end